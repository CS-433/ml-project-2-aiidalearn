import json
import os
import pickle
import sys
from pathlib import Path

import numpy as np
import pandas as pd
from rich.console import Console
from rich.progress import track
from scipy.optimize import differential_evolution

sys.path.append(str(Path(__file__).parent.parent.absolute()))
from tools.transform import CustomLogTargetTransformer
from tools.utils import (
    PERIODIC_TABLE_INFO,
    PTC_COLNAMES,
    StructureEncoding,
    Target,
    get_structure_encoding,
)

ROOT_DIR = str(Path(__file__).parent.parent.parent.absolute())

DELTA_E_MODELS_DIR = os.path.join(ROOT_DIR, "models/delta_E/")

LOG_DELTA_E_MODELS_DIR = os.path.join(ROOT_DIR, "models/log_delta_E/")

SIM_TIME_MODELS_DIR = os.path.join(ROOT_DIR, "models/sim_time/")

DATA_PATH = os.path.join(ROOT_DIR, "data/data.csv")


def load_models(
    delta_E_model_name=None,
    log_delta_E_model_name=None,
    sim_time_model_name=None,
):
    for model_name, model_dir in [
        (delta_E_model_name, DELTA_E_MODELS_DIR),
        (log_delta_E_model_name, LOG_DELTA_E_MODELS_DIR),
        (sim_time_model_name, SIM_TIME_MODELS_DIR),
    ]:
        if model_name is None:
            continue
        model_path = os.path.join(model_dir, model_name)
        if not os.path.exists(model_path):
            raise FileNotFoundError(
                "Model file "
                + model_path
                + " does not exist. Please run the training script first."
            )
        with open(model_path, "rb") as file:
            yield pickle.load(file)


def get_features_name(encoding):
    res = ["ecutrho", "k_density", "ecutwfc"]
    if encoding == StructureEncoding.ATOMIC:
        res += list(PERIODIC_TABLE_INFO.keys())
    elif encoding in [StructureEncoding.COLUMN, StructureEncoding.COLUMN_MASS]:
        res += PTC_COLNAMES
    return res


def sanitize_input(x):
    return np.array([int(round(x_i)) for x_i in x])


def delta_E_prediction(x, model, structure_encoding, delta_E_features):
    input = np.concatenate([x, structure_encoding])
    input = pd.DataFrame(input.reshape(1, -1), columns=delta_E_features)
    return model.predict(input)[0]


def sim_time_prediction(x, model, structure_encoding, sim_time_features):
    input = np.concatenate([x, structure_encoding])
    input = pd.DataFrame(input.reshape(1, -1), columns=sim_time_features)
    return model.predict(input)[0]


def get_optimal_parameters(
    structure_name: str,
    max_delta_E: float,
    encoding_delta_E: StructureEncoding,
    encoding_sim_time: StructureEncoding,
    feature_bounds: dict,
    delta_E_model=None,
    sim_time_model=None,
    log_delta_E_model=None,
    verbose=False,
):
    if log_delta_E_model is not None and delta_E_model is not None:
        raise ValueError(
            "Only one of delta_E_model and log_delta_E_model can be provided"
        )

    if log_delta_E_model is None and delta_E_model is None:
        raise ValueError(
            "One of delta_E_model and log_delta_E_model must be provided"
        )

    if sim_time_model is None:
        raise ValueError("sim_time_model must be provided")

    structure_encoding_delta_E = get_structure_encoding(
        structure_name, encoding_delta_E
    )
    structure_encoding_sim_time = get_structure_encoding(
        structure_name, encoding_sim_time
    )

    if delta_E_model is not None:

        def delta_E_pred_func(x):
            return delta_E_prediction(
                sanitize_input(x),
                delta_E_model,
                structure_encoding_delta_E,
                get_features_name(encoding_delta_E),
            )

    if log_delta_E_model is not None:
        transformer = CustomLogTargetTransformer()
        y = pd.read_csv(DATA_PATH, na_filter=False)["delta_E"]
        transformer.fit(y)

        def delta_E_pred_func(x):
            return transformer.inverse_transform(
                delta_E_prediction(
                    sanitize_input(x),
                    log_delta_E_model,
                    structure_encoding_delta_E,
                    get_features_name(encoding_delta_E),
                )
            )

    def sim_time_pred_func(x):
        return sim_time_prediction(
            sanitize_input(x),
            sim_time_model,
            structure_encoding_sim_time,
            get_features_name(encoding_sim_time),
        )

    mu = 1e100

    def pen_func(x):
        return (
            sim_time_pred_func(sanitize_input(x))
            + mu
            * max(delta_E_pred_func(sanitize_input(x)) - max_delta_E, 0)
            / max_delta_E
        )

    res = differential_evolution(
        pen_func,
        bounds=[
            (feature_bounds["ecutrho"][0], feature_bounds["ecutrho"][1]),
            (feature_bounds["k_density"][0], feature_bounds["k_density"][1]),
            (feature_bounds["ecutwfc"][0], feature_bounds["ecutwfc"][1]),
        ],
        seed=0,
    )

    x_f = sanitize_input(res.x)
    sim_time = sim_time_pred_func(x_f)
    delta_E = delta_E_pred_func(x_f)

    if verbose:
        print("=======OPTIMIZATION PARAMETERS=======")
        print(f"∆E_max: {max_delta_E:.3E}")
        print(f"Structure: {structure_name}")
        print("========OPTIMIZATION RESULTS=========")
        print(res)
        print("=============PREDICTIONS=============")
        print(f"Parameters: {x_f}\tSim. time: {sim_time}\t∆E: {delta_E:.3E}")

    return x_f, sim_time, delta_E


def get_feature_bounds(data_path):
    data = pd.read_csv(data_path, na_filter=False)
    return {
        "ecutrho": (data["ecutrho"].min(), data["ecutrho"].max()),
        "k_density": (data["k_density"].min(), data["k_density"].max()),
        "ecutwfc": (data["ecutwfc"].min(), data["ecutwfc"].max()),
    }


if __name__ == "__main__":
    console = Console()
    with console.status("Loading models..."):
<<<<<<< HEAD
        delta_E_model, sim_time_model, log_delta_E_model = load_models(
            "random_forest_model.pkl", "random_forest_model.pkl", "random_forest_model.pkl"
=======
        log_delta_E_model, sim_time_model = load_models(
            log_delta_E_model_name="random_forest_model.pkl",
            sim_time_model_name="random_forest_model.pkl",
>>>>>>> 38adf6bb
        )

    structure_list = ["AgCl", "BaS"]
    max_delta_E_list = [1e-1, 1e-2, 1e-3, 1e-4, 1e-5]
    predictions = []
    for structure_name in track(
        structure_list, description="Optimizing parameters...", console=console
    ):
        for max_delta_E in max_delta_E_list:
            console.print(
                f"Structure: {structure_name}\t∆E_max: {max_delta_E:.2e}"
            )
            params, sim_time_pred, delta_E_pred = get_optimal_parameters(
                # delta_E_model=delta_E_model,
                log_delta_E_model=log_delta_E_model,
                sim_time_model=sim_time_model,
                structure_name=structure_name,
                max_delta_E=max_delta_E,
                encoding_delta_E=StructureEncoding.ATOMIC,
                encoding_sim_time=StructureEncoding.ATOMIC,
                feature_bounds=get_feature_bounds(DATA_PATH),
            )
            predictions.append(
                {
                    "structure": structure_name,
                    "max_delta_E": float(max_delta_E),
                    "params": {
                        "ecutrho": int(params[0]),
                        "k_density": int(params[1]),
                        "ecutwfc": int(params[2]),
                    },
                    "sim_time_pred": float(sim_time_pred),
                    "delta_E_pred": float(delta_E_pred),
                }
            )

    # saving in json format
    with open(
        os.path.join(os.path.dirname(__file__), "optimization_results.json"),
        "w",
    ) as f:
        json.dump(predictions, f, indent=2)<|MERGE_RESOLUTION|>--- conflicted
+++ resolved
@@ -191,14 +191,9 @@
 if __name__ == "__main__":
     console = Console()
     with console.status("Loading models..."):
-<<<<<<< HEAD
-        delta_E_model, sim_time_model, log_delta_E_model = load_models(
-            "random_forest_model.pkl", "random_forest_model.pkl", "random_forest_model.pkl"
-=======
         log_delta_E_model, sim_time_model = load_models(
             log_delta_E_model_name="random_forest_model.pkl",
             sim_time_model_name="random_forest_model.pkl",
->>>>>>> 38adf6bb
         )
 
     structure_list = ["AgCl", "BaS"]
