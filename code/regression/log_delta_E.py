import os
import pickle
import sys
from pathlib import Path

import numpy as np
import xgboost as xgb
from rich.console import Console
from rich.table import Table
from sklearn.dummy import DummyRegressor
from sklearn.ensemble import RandomForestRegressor
from sklearn.linear_model import LinearRegression
from sklearn.metrics import (
    mean_absolute_error,
    mean_absolute_percentage_error,
    mean_squared_error,
)
from sklearn.pipeline import Pipeline
from sklearn.preprocessing import PolynomialFeatures, StandardScaler

sys.path.append(str(Path(__file__).parent.parent.absolute()))
from tools.data_loader import TestSet, TestSplit, data_loader
from tools.transform import CustomLogTargetTransformer
from tools.utils import (
    StructureEncoding,
    Target,
    check_xgboost_gpu,
    custom_mape,
)

# Set Up
DATA_DIR = os.path.join(
    str(Path(__file__).parent.parent.parent.absolute()), "data/"
)

DATA_PATH = os.path.join(DATA_DIR, "data.csv")

MODELS_DIR = os.path.join(
    str(Path(__file__).parent.parent.parent.absolute()), "models/log_delta_E/"
)

BASELINES_DIR = os.path.join(
    str(Path(__file__).parent.parent.parent.absolute()),
    "baselines/log_delta_E/",
)

encoding = StructureEncoding.VALENCE_CONFIG
target = Target.DELTA_E
target_transformer = CustomLogTargetTransformer()
test_sets_cfg = [
    TestSet("Parameter gen.", size=0.1, split=TestSplit.ROW),
    TestSet("Structure gen.", size=0.1, split=TestSplit.STRUCTURE),
]

console = Console(record=True)

# Data Loading
X_train, logy_train, test_sets = data_loader(
    target=target,
    encoding=encoding,
    data_path=DATA_PATH,
    test_sets_cfg=test_sets_cfg,
    target_transformer=target_transformer,
    console=console,
    remove_ref_rows=True,
)

# Model Definitions
with console.status("") as status:
    status.update("[bold blue]Initializing models...")

    linear_log_augmented_model = Pipeline(
        [
            ("scaler_init", StandardScaler()),
            ("features", PolynomialFeatures(degree=2)),
            ("scaler_final", StandardScaler()),
            ("regressor", LinearRegression()),
        ]
    )

    rf_log_model = RandomForestRegressor(random_state=0)

    xgb_log_model = xgb.XGBRegressor(
        max_depth=7, n_estimators=400, learning_rate=1.0, random_state=0
    )

    status.update("[bold blue]Checking GPU usability for XGBoost...")
    if check_xgboost_gpu():
        xgb_log_model.set_params(tree_method="gpu_hist")
        console.print("[italic bright_black]Using GPU for XGBoost")
    else:
        console.print("[italic bright_black]Using CPU for XGBoost")

    models_log = {
        "Dummy - log": DummyRegressor(),
        "Linear - log": LinearRegression(),
        # "Augmented Linear - log": linear_log_augmented_model,
        "Random Forest - log": rf_log_model,
        "XGBoost - log": xgb_log_model,
    }

# Model training
with console.status("") as status:
    for model_name, model in models_log.items():
        status.update(f"[bold blue]Training {model_name}...")
        model.fit(X_train, logy_train)
        console.log(f"[blue]Finished training {model_name}[/blue]")

# Model evaluation
with console.status("") as status:
    for model_name, model in models_log.items():
        status.update(f"[bold blue]Evaluating {model_name}...")

        table = Table(title=model_name)
        table.add_column("Loss name", justify="center", style="cyan")
        table.add_column("Train", justify="center", style="green")
        for name, _, _ in test_sets:
            table.add_column(f"Test - {name}", justify="center", style="green")

        # first we evaluate the log-transformed prediction
        logy_pred_train = model.predict(X_train)
        logy_pred_tests = [model.predict(X_test) for _, X_test, _ in test_sets]

        for loss_name, loss_fn in [
            ("MSE - log", mean_squared_error),
            ("MAE - log", mean_absolute_error),
            ("MAPE - log", mean_absolute_percentage_error),
            ("Custom MAPE - log", custom_mape),
        ]:
            train_loss = loss_fn(logy_train, logy_pred_train)
            test_losses = [
                loss_fn(logy_test, logy_pred_test)
                for (_, _, logy_test), logy_pred_test in zip(
                    test_sets, logy_pred_tests
                )
            ]
            table.add_row(
                loss_name,
                f"{train_loss:.4E}",
                *[f"{test_loss:.4E}" for test_loss in test_losses],
            )

        # then we transform the predictions back and evaluate
        y_pred_train = target_transformer.inverse_transform(
            logy_pred_train.squeeze()
        )
        y_pred_tests = [
            target_transformer.inverse_transform(logy_pred_test.squeeze())
            for logy_pred_test in logy_pred_tests
        ]

        y_train = target_transformer.inverse_transform(logy_train.squeeze())
        y_tests = [
            target_transformer.inverse_transform(logy_test.squeeze())
            for _, _, logy_test in test_sets
        ]

        for loss_name, loss_fn in [
            ("MSE", mean_squared_error),
            ("MAE", mean_absolute_error),
            ("MAPE", mean_absolute_percentage_error),
            ("Custom MAPE", lambda a, b: custom_mape(a, b, True)),
        ]:
            train_loss = loss_fn(y_train, y_pred_train)
            test_losses = [
                loss_fn(y_test, y_pred_test)
                for y_test, y_pred_test in zip(y_tests, y_pred_tests)
            ]
            table.add_row(
                loss_name,
                f"{train_loss:.4E}",
                *[f"{test_loss:.4E}" for test_loss in test_losses],
            )

        console.print(table)

# print some samples
n_sample = 10

for test_name, X_test, logy_test in test_sets:
    table = Table(title=f"Test samples - {test_name}")
    table.add_column("Real", justify="center", style="green")
    for model_name, _ in models_log.items():
        table.add_column(model_name, justify="center", style="yellow")

    idx_sample = np.random.choice(X_test.index, size=n_sample, replace=False)
    results = [
        np.array(
            target_transformer.inverse_transform(
                logy_test[logy_test.index.intersection(idx_sample)].squeeze()
            )
        )
    ]
    for model_name, model in models_log.items():
        results.append(
            target_transformer.inverse_transform(
                np.array(
                    model.predict(
                        X_test.loc[X_test.index.intersection(idx_sample)]
                    ).squeeze()
                )
            )
        )

    for i in range(n_sample):
        table.add_row(*[f"{r[i]:.3E}" for r in results],)
    console.print(table)

if input("Save results as baseline? (html only) (y/[n]) ") == "y":
    Path(BASELINES_DIR).mkdir(parents=True, exist_ok=True)
<<<<<<< HEAD
    filename = "results_" + encoding.name + ".html"
=======
    filename = f"results_{encoding.value}.html"
>>>>>>> 91fa3073
    results_file = os.path.join(BASELINES_DIR, filename)
    console.save_html(results_file)
    console.log(f"[green]Results stored in {results_file}")

# save results
if input("Save models? (y/[n]) ") == "y":
    save_models = {
        "Random Forest - log": (rf_log_model, "random_forest_model.pkl"),
        "XGBoost - log": (xgb_log_model, "xgb_model.pkl"),
    }

    Path(MODELS_DIR).mkdir(parents=True, exist_ok=True)
    results_file = os.path.join(MODELS_DIR, "results.html")
    console.save_html(results_file)
    console.print(f"Results stored in {results_file}")
    with console.status("[bold green]Saving models...") as status:
        for model_name, (model, filename) in save_models.items():
            modelpath = MODELS_DIR + filename
            with open(modelpath, "wb") as file:
                pickle.dump(model, file)
            console.log(f"[green]Saved {model_name} to {modelpath}[/green]")<|MERGE_RESOLUTION|>--- conflicted
+++ resolved
@@ -44,7 +44,7 @@
     "baselines/log_delta_E/",
 )
 
-encoding = StructureEncoding.VALENCE_CONFIG
+encoding = StructureEncoding.ATOMIC
 target = Target.DELTA_E
 target_transformer = CustomLogTargetTransformer()
 test_sets_cfg = [
@@ -208,11 +208,7 @@
 
 if input("Save results as baseline? (html only) (y/[n]) ") == "y":
     Path(BASELINES_DIR).mkdir(parents=True, exist_ok=True)
-<<<<<<< HEAD
-    filename = "results_" + encoding.name + ".html"
-=======
     filename = f"results_{encoding.value}.html"
->>>>>>> 91fa3073
     results_file = os.path.join(BASELINES_DIR, filename)
     console.save_html(results_file)
     console.log(f"[green]Results stored in {results_file}")
