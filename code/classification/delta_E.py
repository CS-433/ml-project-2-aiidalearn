--- conflicted
+++ resolved
@@ -5,8 +5,8 @@
 import numpy as np
 import xgboost as xgb
 from rich.console import Console
+from sklearn.dummy import DummyClassifier
 from sklearn.ensemble import RandomForestClassifier
-from sklearn.dummy import DummyClassifier
 
 ROOT_DIR = os.path.dirname(
     os.path.dirname(os.path.dirname(str(Path(__file__).absolute())))
@@ -14,20 +14,15 @@
 
 sys.path.append(os.path.join(ROOT_DIR, "code"))
 from tools.data_loader import TestSet, TestSplit, data_loader
-<<<<<<< HEAD
 from tools.save import save_as_baseline, save_datasets, save_models
-=======
-from tools.save import save_as_baseline, save_models, save_datasets
->>>>>>> 8913ec2d
 from tools.train import (
+    cv_classifiers,
     evaluate_classifiers,
     print_test_samples,
-    cv_classifiers,
     train_models,
 )
+from tools.transform import TargetMagnitudeTransformer
 from tools.utils import StructureEncoding, Target, check_xgboost_gpu
-from tools.transform import TargetMagnitudeTransformer
-
 
 # Define global variables
 DATA_DIR = os.path.join(ROOT_DIR, "data/")
@@ -110,11 +105,7 @@
                 models["Random Forest"],
                 "random_forest_model.pkl",
             ),
-<<<<<<< HEAD
-            "XGBoost": (models["XGBoost"], "xgboost_model.pkl"),
-=======
             # "XGBoost": (models["XGBoost"], "xgboost_model.pkl"),
->>>>>>> 8913ec2d
         }
         save_models(models_to_save, encoding, console, MODELS_DIR, prompt_user)
 
