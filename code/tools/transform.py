--- conflicted
+++ resolved
@@ -68,11 +68,8 @@
 
 
 def magnitude_transform(a: np.array) -> np.array:
-<<<<<<< HEAD
-    return np.vectorize(magnitude)(a)
-=======
     """Vectorized version of magnitude
-    
+
 
     Parameters
     ----------
@@ -85,13 +82,12 @@
         Neg. magnitudes of numbers in a.
 
     """
-    return -np.vectorize(magnitude)(a)
->>>>>>> 2085d0ee
+    return np.vectorize(magnitude)(a)
 
 
 def magnitude_inv_transform(a: np.array) -> np.array:
     """Vectorized version of magnitude_inf
-    
+
 
     Parameters
     ----------
