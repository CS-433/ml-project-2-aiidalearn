import json
import os
import re
from collections import defaultdict
from enum import Enum
from typing import Dict

import numpy as np
import pandas as pd
import xgboost as xgb
from natsort import natsorted


def load_json(filepath: str) -> Dict:
    """Wrapper of json.load function

    Parameters
    ----------
    filepath : str

    Returns
    -------
    Dict
        Data stored in the json file.

    """
    with open(filepath) as file:
        data = json.load(file)
    return data


class StructureEncoding(Enum):
    ATOMIC = "atomic"
    COLUMN = "column"
    COLUMN_MASS = "column_mass"
    VALENCE_CONFIG = "valence_configuration"


class Target(Enum):
    SIM_TIME = "time"
    DELTA_E = "delta_E"
    CONVERGED = "converged"


PERIODIC_TABLE_INFO = load_json(
    os.path.join(os.path.dirname(__file__), "periodic_table_info.json",)
)
PTC_COLNAMES = natsorted(
    list(set(PERIODIC_TABLE_INFO[elt]["PTC"] for elt in PERIODIC_TABLE_INFO))
)


def extract_structure_elements(structure_name: str) -> Dict[str, int]:
    """
    Extract the structure elements from the structure name.

    Examples:

    AgCl -> {Ag: 1, Cl: 1}

    Rb2O2 -> {Rb: 2, O: 2}
    """
    elts = re.findall("[A-Z][^A-Z]*", structure_name)
    elements_nbrs = defaultdict(int)
    for elt in elts:
        atom_num = re.findall(r"\d+|\D+", elt)
        if len(atom_num) == 1:
            elements_nbrs[elt] += 1
        else:
            elements_nbrs[atom_num[0]] += int(atom_num[1])
    return dict(elements_nbrs)


<<<<<<< HEAD
def get_structure_encoding(
    structure_name: str, encoding: StructureEncoding
) -> np.ndarray:
=======
def get_structure_encoding(structure_name: str, encoding: StructureEncoding) -> np.ndarray:
    """Function to get the encoding of one chemical structure.
    

    Parameters
    ----------
    structure_name : str
        Name of the chemical structure that should be encoded, e.g. AgCl or Rb2O2.
    encoding : StructureEncoding
        Encoding for the chemical structure.

    Returns
    -------
    res : np.array
        array with entries corresponding to the columns in the chosen encoding.

    """
>>>>>>> 2085d0ee
    periodic_elt_list = list(PERIODIC_TABLE_INFO.keys())
    if encoding in [StructureEncoding.COLUMN, StructureEncoding.COLUMN_MASS]:
        res = np.zeros(len(PTC_COLNAMES) + 1)
    elif encoding == StructureEncoding.ATOMIC:
        res = np.zeros(len(periodic_elt_list) + 1)

    elements_nbrs = extract_structure_elements(structure_name)
    total_atoms = sum(list(elements_nbrs.values()))
    total_mass = 0.0
    for elt, nb_elt in elements_nbrs.items():
        elt_mass = PERIODIC_TABLE_INFO[elt]["mass"]
        total_mass += nb_elt * elt_mass

    for elt, nb_elt in elements_nbrs.items():
        if encoding == StructureEncoding.COLUMN:
            ELEMENT_INFO = PERIODIC_TABLE_INFO[elt]
            ptc = ELEMENT_INFO["PTC"]
            res[PTC_COLNAMES.index(ptc)] += nb_elt / total_atoms
        elif encoding == StructureEncoding.COLUMN_MASS:
            ELEMENT_INFO = PERIODIC_TABLE_INFO[elt]
            ptc = ELEMENT_INFO["PTC"]
            elt_mass = ELEMENT_INFO["mass"]
            res[PTC_COLNAMES.index(ptc)] += nb_elt * elt_mass / total_mass
        elif encoding == StructureEncoding.ATOMIC:
            res[periodic_elt_list.index(elt)] += nb_elt / total_atoms
        elif encoding == StructureEncoding.VALENCE_CONFIG:
            ELEMENT_INFO = PERIODIC_TABLE_INFO[elt]
            valence_band_str = ELEMENT_INFO["valence_band"]
            valence_band = parse_valence_band(valence_band_str)
            blocks = ["s", "p", "d", "f"]
            for idx_block, block in enumerate(blocks):
                res[idx_block] += (
                    valence_band[block] / valence_band["outermost"]
                )
    res[-1] = total_atoms

    return res

    # # code below would be better conceptually, but several orders of magnitude slower in practice
    # df = pd.DataFrame({"structure": [structure_name]})
    # df = encode_all_structures(df, encoding)
    # return df.iloc[0, 1:].values


def encode_all_structures(
    df: pd.DataFrame, encoding: StructureEncoding,
) -> pd.DataFrame:
    """Function to encode all structures in a dataset
    

    Parameters
    ----------
    df : pd.DataFrame
        Dataset with a column "structure", where the structure names are stored.
    encoding : StructureEncoding
        Encoding for the chemical structures.

    Returns
    -------
    df : pd.DataFrame
        The same dataframe with the columns storing the encoding added.

    """
    if encoding in [StructureEncoding.COLUMN, StructureEncoding.COLUMN_MASS]:
        for colname in PTC_COLNAMES:
            df = df.assign(**{colname: 0.0})
    elif encoding == StructureEncoding.ATOMIC:
        for element in PERIODIC_TABLE_INFO:
            df = df.assign(**{element: 0.0})

    elif encoding == StructureEncoding.VALENCE_CONFIG:
        blocks = ["s", "p", "d", "f"]
        for block in blocks:
            df = df.assign(**{block: 0.0})

    df = df.assign(**{"total_atoms": 0.0})

    for structure_name in df["structure"].unique():
        elements_nbrs = extract_structure_elements(structure_name)
        total_atoms = sum(list(elements_nbrs.values()))
        df.loc[df["structure"] == structure_name, "total_atoms"] += total_atoms
        total_mass = 0.0
        for elt, nb_elt in elements_nbrs.items():
            elt_mass = PERIODIC_TABLE_INFO[elt]["mass"]
            total_mass += nb_elt * elt_mass

        for elt, nb_elt in elements_nbrs.items():
            if encoding == StructureEncoding.COLUMN:
                ELEMENT_INFO = PERIODIC_TABLE_INFO[elt]
                ptc = ELEMENT_INFO["PTC"]
                df.loc[df["structure"] == structure_name, ptc] += (
                    nb_elt / total_atoms
                )
            elif encoding == StructureEncoding.COLUMN_MASS:
                ELEMENT_INFO = PERIODIC_TABLE_INFO[elt]
                ptc = ELEMENT_INFO["PTC"]
                elt_mass = ELEMENT_INFO["mass"]
                df.loc[df["structure"] == structure_name, ptc] += (
                    nb_elt * elt_mass / total_mass
                )
            elif encoding == StructureEncoding.ATOMIC:
                df.loc[df["structure"] == structure_name, elt] = (
                    nb_elt / total_atoms
                )
            elif encoding == StructureEncoding.VALENCE_CONFIG:
                ELEMENT_INFO = PERIODIC_TABLE_INFO[elt]
                valence_band_str = ELEMENT_INFO["valence_band"]
                valence_band = parse_valence_band(valence_band_str)
                blocks = ["s", "p", "d", "f"]
                for block in blocks:
                    df.loc[df["structure"] == structure_name, block] += (
                        valence_band[block] / valence_band["outermost"]
                    )

    return df


def parse_valence_band(valence_band_str: str) -> Dict[str, float]:
    """Function that parses a string containing the valence configuration of an atom to a dictionary, e.g. for carbon
    one has 2s^2-2p^2 -> {"s" : 2, "p" : 2, "d" : 0, "f" : 0, "outermost" : 2}.

    Parameters
    ----------
    valence_band_str : str
        String containing the valence configuration of an atom.

    Returns
    -------
    Dict[str, float]
        Dictionary containing the parsed valence configuration with an entry for s,p,d,f electrons and the outermost
        shell.

    """
    orbitals = valence_band_str.split("-")
    valence_band = {"s": 0.0, "p": 0.0, "d": 0.0, "f": 0.0, "outermost": 0.0}
    for orbital_str in orbitals:
        key = orbital_str[1]
        value = int(orbital_str.split("^")[-1])
        valence_band[key] += value

    outermost_orbital = orbitals[-1]
    valence_band["outermost"] = int(outermost_orbital[0])
    return valence_band


def custom_mape(y_true: np.array, y_pred: np.array, shift=False) -> float:
    """
    

    Parameters
    ----------
    y_true : np.array
        DESCRIPTION.
    y_pred : np.array
        DESCRIPTION.
    shift : TYPE, optional
        DESCRIPTION. The default is False.

    Returns
    -------
    float
        DESCRIPTION.

    """
    if shift:
        miny2 = sorted(set(np.array(y_true).flatten()))[:2]
        bias = -miny2[0] + (miny2[1] - miny2[0]) / 10
        y_true = y_true + bias
        y_pred = y_pred + bias
    return np.mean(
        np.divide(
            np.abs(y_true - y_pred),
            np.abs(y_true),
            where=y_true != 0,
            out=np.zeros_like(y_true),
        )
    )


def absolute_percentage_error(y_true: np.array, y_pred: np.array) -> float:
    """
    

    Parameters
    ----------
    y_true : np.array
        DESCRIPTION.
    y_pred : np.array
        DESCRIPTION.

    Returns
    -------
    float
        DESCRIPTION.

    """
    epsilon = np.finfo(np.float64).eps
    return np.abs(y_pred - y_true) / np.maximum(np.abs(y_true), epsilon)


<<<<<<< HEAD
def percentile_absolute_percentage_error(
    y_true: np.array, y_pred: np.array, percentile=50
) -> float:
=======
def percentile_absolute_percentage_error(y_true: np.array, y_pred: np.array, percentile=50) -> float:
    """
    

    Parameters
    ----------
    y_true : np.array
        DESCRIPTION.
    y_pred : np.array
        DESCRIPTION.
    percentile : TYPE, optional
        DESCRIPTION. The default is 50.

    Returns
    -------
    float
        DESCRIPTION.

    """
>>>>>>> 2085d0ee
    ape = absolute_percentage_error(y_true, y_pred)
    return np.percentile(ape, percentile)


def check_xgboost_gpu() -> bool:
    """Function to check whether GPU is available to train XGB models. Avoids crash of training pipeline if the
    properties of the machine are unclear.

    Returns
    -------
    bool
        True if gpu is avalable.

    """
    try:
        xgb_model = xgb.XGBRegressor(tree_method="gpu_hist")
        xgb_model.fit(np.array([[1, 2, 3]]), np.array([[1]]))
        return True
    except:
        return False<|MERGE_RESOLUTION|>--- conflicted
+++ resolved
@@ -71,14 +71,11 @@
     return dict(elements_nbrs)
 
 
-<<<<<<< HEAD
 def get_structure_encoding(
     structure_name: str, encoding: StructureEncoding
 ) -> np.ndarray:
-=======
-def get_structure_encoding(structure_name: str, encoding: StructureEncoding) -> np.ndarray:
     """Function to get the encoding of one chemical structure.
-    
+
 
     Parameters
     ----------
@@ -93,7 +90,6 @@
         array with entries corresponding to the columns in the chosen encoding.
 
     """
->>>>>>> 2085d0ee
     periodic_elt_list = list(PERIODIC_TABLE_INFO.keys())
     if encoding in [StructureEncoding.COLUMN, StructureEncoding.COLUMN_MASS]:
         res = np.zeros(len(PTC_COLNAMES) + 1)
@@ -142,7 +138,7 @@
     df: pd.DataFrame, encoding: StructureEncoding,
 ) -> pd.DataFrame:
     """Function to encode all structures in a dataset
-    
+
 
     Parameters
     ----------
@@ -241,7 +237,7 @@
 
 def custom_mape(y_true: np.array, y_pred: np.array, shift=False) -> float:
     """
-    
+
 
     Parameters
     ----------
@@ -275,7 +271,7 @@
 
 def absolute_percentage_error(y_true: np.array, y_pred: np.array) -> float:
     """
-    
+
 
     Parameters
     ----------
@@ -294,14 +290,11 @@
     return np.abs(y_pred - y_true) / np.maximum(np.abs(y_true), epsilon)
 
 
-<<<<<<< HEAD
 def percentile_absolute_percentage_error(
     y_true: np.array, y_pred: np.array, percentile=50
 ) -> float:
-=======
-def percentile_absolute_percentage_error(y_true: np.array, y_pred: np.array, percentile=50) -> float:
-    """
-    
+    """
+
 
     Parameters
     ----------
@@ -318,7 +311,6 @@
         DESCRIPTION.
 
     """
->>>>>>> 2085d0ee
     ape = absolute_percentage_error(y_true, y_pred)
     return np.percentile(ape, percentile)
 
